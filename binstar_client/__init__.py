from __future__ import absolute_import, print_function, unicode_literals

import collections
import hashlib
import logging
import os
import platform
import xml.etree.ElementTree as ET

import requests
from six import raise_from
from six.moves.urllib.parse import quote

from . import errors
from .__about__ import __version__
# For backwards compatibility
from .errors import *
from .mixins.channels import ChannelsMixin
from .mixins.organizations import OrgMixin
from .mixins.package import PackageMixin
from .requests_ext import stream_multipart, NullAuth
from .utils import compute_hash, jencode, pv
from .utils.http_codes import STATUS_CODES

logger = logging.getLogger('binstar')


class Binstar(OrgMixin, ChannelsMixin, PackageMixin):
    """
    An object that represents interfaces with the Anaconda repository restful API.

    :param token: a token generated by Binstar.authenticate or None for
                  an anonymous user.
    """

    def __init__(self, token=None, domain='https://api.anaconda.org', verify=True, **kwargs):
        self._session = requests.Session()
        self._session.headers['x-binstar-api-version'] = __version__
        self.session.verify = verify
        self.session.auth = NullAuth()
        self.token = token
        self._token_warning_sent = False

        user_agent = 'Anaconda-Client/{} (+https://anaconda.org)'.format(__version__)
        self._session.headers.update({
            'User-Agent': user_agent,
            'Content-Type': 'application/json',
            'Accept': 'application/json',
        })

        if token:
            self._session.headers.update({'Authorization': 'token {}'.format(token)})

        if domain.endswith('/'):
            domain = domain[:-1]
        if not domain.startswith(('http://', 'https://')):
            domain = 'https://' + domain
        self.domain = domain

    @property
    def session(self):
        return self._session

    def check_server(self):
        """
        Checks if the server is reachable and throws
        and exception if it isn't
        """
        msg = 'API server not found. Please check your API url configuration.'

        try:
            response = self.session.head(self.domain)
        except Exception as e:
            raise_from(errors.ServerError(msg), e)

        try:
            self._check_response(response)
        except errors.NotFound as e:
            raise raise_from(errors.ServerError(msg), e)

    def authentication_type(self):
        url = '%s/authentication-type' % self.domain
        res = self.session.get(url)
        try:
            self._check_response(res)
            res = res.json()
            return res['authentication_type']
        except BinstarError:
            return 'password'

    def krb_authenticate(self, *args, **kwargs):
        try:
            from requests_kerberos import HTTPKerberosAuth
            return self._authenticate(HTTPKerberosAuth(), *args, **kwargs)
        except ImportError:
            raise BinstarError(
                'Kerberos authentication requires the requests-kerberos '
                'package to be installed:\n'
                '    conda install requests-kerberos\n'
                'or: \n'
                '    pip install requests-kerberos'
            )

    def authenticate(self, username, password, *args, **kwargs):
        return self._authenticate((username, password), *args, **kwargs)

    def _authenticate(self,
                      auth,
                      application,
                      application_url=None,
                      for_user=None,
                      scopes=None,
                      created_with=None,
                      max_age=None,
                      strength='strong',
                      fail_if_already_exists=False,
                      hostname=platform.node()):
        '''
        Use basic authentication to create an authentication token using the interface below.
        With this technique, a username and password need not be stored permanently, and the user can
        revoke access at any time.

        :param username: The users name
        :param password: The users password
        :param application: The application that is requesting access
        :param application_url: The application's home page
        :param scopes: Scopes let you specify exactly what type of access you need. Scopes limit access for the tokens.
        '''

        url = '%s/authentications' % (self.domain)
        payload = {"scopes": scopes, "note": application, "note_url": application_url,
                   'hostname': hostname,
                   'user': for_user,
                   'max-age': max_age,
                   'created_with': None,
                   'strength': strength,
                   'fail-if-exists': fail_if_already_exists}

        data, headers = jencode(payload)
        res = self.session.post(url, auth=auth, data=data, headers=headers)
        self._check_response(res)
        res = res.json()
        token = res['token']
        self.session.headers.update({'Authorization': 'token %s' % (token)})
        return token

    def list_scopes(self):
        url = '%s/scopes' % (self.domain)
        res = requests.get(url)
        self._check_response(res)
        return res.json()

    def authentication(self):
        '''
        Retrieve information on the current authentication token
        '''
        url = '%s/authentication' % (self.domain)
        res = self.session.get(url)
        self._check_response(res)
        return res.json()

    def authentications(self):
        '''
        Get a list of the current authentication tokens
        '''

        url = '%s/authentications' % (self.domain)
        res = self.session.get(url)
        self._check_response(res)
        return res.json()

    def remove_authentication(self, auth_name=None, organization=None):
        """
        Remove the current authentication or the one given by `auth_name`
        """
        if auth_name:
            if organization:
                url = '%s/authentications/org/%s/name/%s' % (self.domain, organization, auth_name)
            else:
                url = '%s/authentications/name/%s' % (self.domain, auth_name)
        else:
            url = '%s/authentications' % (self.domain,)

        res = self.session.delete(url)
        self._check_response(res, [201])

    def _check_response(self, res, allowed=[200]):
        api_version = res.headers.get('x-binstar-api-version', '0.2.1')
        if pv(api_version) > pv(__version__):
            logger.warning('The api server is running the binstar-api version %s. you are using %s\nPlease update your '
                           'client with pip install -U binstar or conda update binstar' % (api_version, __version__))

        if not self._token_warning_sent and 'Conda-Token-Warning' in res.headers:
            logger.warning('Token warning: {}'.format(res.headers['Conda-Token-Warning']))
            self._token_warning_sent = True

        if 'X-Anaconda-Lockdown' in res.headers:
            logger.warning('Anaconda repository is currently in LOCKDOWN mode.')

        if 'X-Anaconda-Read-Only' in res.headers:
            logger.warning('Anaconda repository is currently in READ ONLY mode.')

        if not res.status_code in allowed:
            short, long = STATUS_CODES.get(res.status_code, ('?', 'Undefined error'))
            msg = '%s: %s ([%s] %s -> %s)' % (short, long, res.request.method, res.request.url, res.status_code)

            try:
                data = res.json()
            except:
                pass
            else:
                msg = data.get('error', msg)

            ErrCls = errors.BinstarError
            if res.status_code == 401:
                ErrCls = errors.Unauthorized
            elif res.status_code == 404:
                ErrCls = errors.NotFound
            elif res.status_code == 409:
                ErrCls = errors.Conflict
            elif res.status_code >= 500:
                ErrCls = errors.ServerError

            raise ErrCls(msg, res.status_code)

    def user(self, login=None):
        '''
        Get user information.

        :param login: (optional) the login name of the user or None. If login is None
                      this method will return the information of the authenticated user.
        '''
        if login:
            url = '%s/user/%s' % (self.domain, login)
        else:
            url = '%s/user' % (self.domain)

        res = self.session.get(url, verify=self.session.verify)
        self._check_response(res)

        return res.json()

    def user_packages(
            self,
            login=None,
            platform=None,
            package_type=None,
            type_=None,
            access=None):
        '''
        Returns a list of packages for a given user and optionally filter
        by `platform`, `package_type` and `type_`.

        :param login: (optional) the login name of the user or None. If login
                      is None this method will return the packages for the
                      authenticated user.
        :param platform: only find packages that include files for this platform.
           (e.g. 'linux-64', 'osx-64', 'win-32')
        :param package_type: only find packages that have this kind of file
           (e.g. 'env', 'conda', 'pypi')
        :param type_: only find packages that have this conda `type`
           (i.e. 'app')
        :param access: only find packages that have this access level
           (e.g. 'private', 'authenticated', 'public')
        '''
        if login:
            url = '{0}/packages/{1}'.format(self.domain, login)
        else:
            url = '{0}/packages'.format(self.domain)

        arguments = collections.OrderedDict()

        if platform:
            arguments['platform'] = platform
        if package_type:
            arguments['package_type'] = package_type
        if type_:
            arguments['type'] = type_
        if access:
            arguments['access'] = access

        res = self.session.get(url, params=arguments)
        self._check_response(res)

        return res.json()

    def package(self, login, package_name):
        '''
        Get information about a specific package

        :param login: the login of the package owner
        :param package_name: the name of the package
        '''
        url = '%s/package/%s/%s' % (self.domain, login, package_name)
        res = self.session.get(url)
        self._check_response(res)
        return res.json()

    def package_add_collaborator(self, owner, package_name, collaborator):
        url = '%s/packages/%s/%s/collaborators/%s' % (self.domain, owner, package_name, collaborator)
        res = self.session.put(url)
        self._check_response(res, [201])
        return

    def package_remove_collaborator(self, owner, package_name, collaborator):
        url = '%s/packages/%s/%s/collaborators/%s' % (self.domain, owner, package_name, collaborator)
        res = self.session.delete(url)
        self._check_response(res, [201])
        return

    def package_collaborators(self, owner, package_name):

        url = '%s/packages/%s/%s/collaborators' % (self.domain, owner, package_name)
        res = self.session.get(url)
        self._check_response(res, [200])
        return res.json()

    def all_packages(self, modified_after=None):
        '''
        '''
        url = '%s/package_listing' % (self.domain)
        data = {'modified_after': modified_after or ''}
        res = self.session.get(url, data=data)
        self._check_response(res)
        return res.json()

    def add_package(
            self,
            login,
            package_name,
            summary=None,
            license=None,
            public=True,
            license_url=None,
            license_family=None,
            attrs=None,
            package_type=None,
    ):
        """
        Add a new package to a users account

        :param login: the login of the package owner
        :param package_name: the name of the package to be created
        :param package_type: A type identifier for the package (eg. 'pypi' or 'conda', etc.)
        :param summary: A short summary about the package
        :param license: the name of the package license
        :param license_url: the url of the package license
        :param public: if true then the package will be hosted publicly
        :param attrs: A dictionary of extra attributes for this package
        """
        if package_type is not None:
            package_type = package_type.value

        url = '%s/package/%s/%s' % (self.domain, login, package_name)

        attrs = attrs or {}
        attrs['summary'] = summary
        attrs['package_types'] = [package_type]
        attrs['license'] = {
            'name': license,
            'url': license_url,
            'family': license_family,
        }

        payload = dict(public=bool(public),
                       publish=False,
                       public_attrs=dict(attrs or {})
                       )

        data, headers = jencode(payload)
        res = self.session.post(url, data=data, headers=headers)
        self._check_response(res)
        return res.json()

    def update_package(self, login, package_name, attrs):
        """
        Update public_attrs of the package on a users account

        :param login: the login of the package owner
        :param package_name: the name of the package to be updated
        :param attrs: A dictionary of attributes to update
        """
        url = '{}/package/{}/{}'.format(self.domain, login, package_name)

        payload = dict(public_attrs=dict(attrs))
        data, headers = jencode(payload)
        res = self.session.patch(url, data=data, headers=headers)
        self._check_response(res)
        return res.json()

    def update_release(self, login, package_name, version, attrs):
        """
        Update release public_attrs of the package on a users account

        :param login: the login of the package owner
        :param package_name: the name of the package to be updated
        :param version: version of the package to update
        :param attrs: A dictionary of attributes to update
        """
        url = '{}/release/{}/{}/{}'.format(self.domain, login, package_name, version)
        payload = dict(public_attrs=dict(attrs))
        data, headers = jencode(payload)
        res = self.session.patch(url, data=data, headers=headers)
        self._check_response(res)
        return res.json()

    def remove_package(self, username, package_name):

        url = '%s/package/%s/%s' % (self.domain, username, package_name)

        res = self.session.delete(url)
        self._check_response(res, [201])
        return

    def release(self, login, package_name, version):
        '''
        Get information about a specific release

        :param login: the login of the package owner
        :param package_name: the name of the package
        :param version: the name of the package
        '''
        url = '%s/release/%s/%s/%s' % (self.domain, login, package_name, version)
        res = self.session.get(url)
        self._check_response(res)
        return res.json()

    def remove_release(self, username, package_name, version):
        '''
        remove a release and all files under it

        :param username: the login of the package owner
        :param package_name: the name of the package
        :param version: the name of the package
        '''
        url = '%s/release/%s/%s/%s' % (self.domain, username, package_name, version)
        res = self.session.delete(url)
        self._check_response(res, [201])
        return

    def add_release(self, login, package_name, version, requirements, announce, release_attrs):
        '''
        Add a new release to a package.

        :param login: the login of the package owner
        :param package_name: the name of the package
        :param version: the version string of the release
        :param requirements: A dict of requirements TODO: describe
        :param announce: An announcement that will be posted to all package watchers
        '''

        url = '%s/release/%s/%s/%s' % (self.domain, login, package_name, version)

        if not release_attrs:
            release_attrs = {}

        payload = {
            'requirements': requirements,
            'announce': announce,
            'description': None,  # Will be updated with the one on release_attrs
        }
        payload.update(release_attrs)

        data, headers = jencode(payload)
        res = self.session.post(url, data=data, headers=headers)
        self._check_response(res)
        return res.json()

    def distribution(self, login, package_name, release, basename=None):

        url = '%s/dist/%s/%s/%s/%s' % (self.domain, login, package_name, release, basename)

        res = self.session.get(url)
        self._check_response(res)
        return res.json()

    def remove_dist(self, login, package_name, release, basename=None, _id=None):

        if basename:
            url = '%s/dist/%s/%s/%s/%s' % (self.domain, login, package_name, release, basename)
        elif _id:
            url = '%s/dist/%s/%s/%s/-/%s' % (self.domain, login, package_name, release, _id)
        else:
            raise TypeError("method remove_dist expects either 'basename' or '_id' arguments")

        res = self.session.delete(url)
        self._check_response(res)
        return res.json()

    def download(self, login, package_name, release, basename, md5=None):
        """
        Download a package distribution

        :param login: the login of the package owner
        :param package_name: the name of the package
        :param version: the version string of the release
        :param basename: the basename of the distribution to download
        :param md5: (optional) an md5 hash of the download if given and the package has not changed
                    None will be returned

        :returns: a file like object or None
        """

        url = '%s/download/%s/%s/%s/%s' % (self.domain, login, package_name, release, basename)
        if md5:
            headers = {'ETag': md5, }
        else:
            headers = {}

        res = self.session.get(url, headers=headers, allow_redirects=False)
        self._check_response(res, allowed=[200, 302, 304])

        if res.status_code == 200:
            # We received the content directly from anaconda.org
            return res
        elif res.status_code == 304:
            # The content has not changed
            return None
        elif res.status_code == 302:
            # Download from s3:
            # We need to create a new request (without using session) to avoid
            # sending the custom headers set on our session to S3 (which causes
            # a failure).
            res2 = requests.get(res.headers['location'], stream=True)
            return res2

    def upload(self, login, package_name, release, basename, fd, distribution_type,
               description='', md5=None, sha256=None, size=None, dependencies=None, attrs=None,
               channels=('main',), callback=None):
        """
        Upload a new distribution to a package release.

        :param login: the login of the package owner
        :param package_name: the name of the package
        :param release: the version string of the release
        :param basename: the basename of the distribution to download
        :param fd: a file like object to upload
        :param distribution_type: pypi or conda or ipynb, etc.
        :param description: (optional) a short description about the file
        :param md5: (optional) base64 encoded md5 hash calculated from package file
        :param sha256: (optional) base64 encoded sha256 hash calculated from package file
        :param size: (optional) size of package file in bytes
        :param dependencies: (optional) list package dependencies
        :param attrs: any extra attributes about the file (eg. build=1, pyversion='2.7', os='osx')
        :param channels: list of labels package will be available from
        :param callback: callback function used in :class:`~binstar_client.request_txt.MultiPartIO`
        """
        url = '%s/stage/%s/%s/%s/%s' % (self.domain, login, package_name, release, quote(basename))
        if attrs is None:
            attrs = {}
        if not isinstance(attrs, dict):
            raise TypeError('argument attrs must be a dictionary')

<<<<<<< HEAD
        sha256 = sha256 if sha256 is not None else compute_hash(fd, size=size, hash_algorithm=hashlib.sha256)[1]
=======
        if not isinstance(distribution_type, str):
            distribution_type = distribution_type.value
>>>>>>> 8af6b02f
        payload = dict(
            distribution_type=distribution_type,
            description=description,
            attrs=attrs,
            dependencies=dependencies,
            channels=channels,
            sha256=sha256
        )

        data, headers = jencode(payload)
        res = self.session.post(url, data=data, headers=headers)
        self._check_response(res)
        obj = res.json()

        s3url = obj['post_url']
        s3data = obj['form_data']

        if md5 is None:
            _hexmd5, b64md5, size = compute_hash(fd, size=size)
        elif size is None:
            spos = fd.tell()
            fd.seek(0, os.SEEK_END)
            size = fd.tell() - spos
            fd.seek(spos)

        s3data['Content-Length'] = size
        s3data['Content-MD5'] = ''

        data_stream, headers = stream_multipart(s3data, files={'file': (basename, fd)}, callback=callback)
        request_method = self.session if s3url.startswith(self.domain) else requests
        s3res = request_method.post(
            s3url, data=data_stream,
            verify=self.session.verify, timeout=10 * 60 * 60,
            headers=headers
        )

        if s3res.status_code != 201:
            logger.info(s3res.text)
            xml_error = ET.fromstring(s3res.text)
            msg_tail = ''
            if xml_error.find('Code').text == 'InvalidDigest':
                msg_tail = ' The Content-MD5 or checksum value is not valid.'
            raise errors.BinstarError('Error uploading package!%s' % msg_tail, s3res.status_code)

        url = '%s/commit/%s/%s/%s/%s' % (self.domain, login, package_name, release, quote(basename))
        payload = dict(dist_id=obj['dist_id'])
        data, headers = jencode(payload)
        res = self.session.post(url, data=data, headers=headers)
        self._check_response(res)

        return res.json()

    def search(self, query, package_type=None, platform=None):
        if package_type is not None:
            package_type = package_type.value

        url = '%s/search' % self.domain
        res = self.session.get(url, params={
            'name': query,
            'type': package_type,
            'platform': platform,
        })
        self._check_response(res)
        return res.json()

    def user_licenses(self):
        """Download the user current trial/paid licenses."""
        url = '{domain}/license'.format(domain=self.domain)
        res = self.session.get(url)
        self._check_response(res)
        return res.json()<|MERGE_RESOLUTION|>--- conflicted
+++ resolved
@@ -551,12 +551,11 @@
         if not isinstance(attrs, dict):
             raise TypeError('argument attrs must be a dictionary')
 
-<<<<<<< HEAD
         sha256 = sha256 if sha256 is not None else compute_hash(fd, size=size, hash_algorithm=hashlib.sha256)[1]
-=======
+
         if not isinstance(distribution_type, str):
             distribution_type = distribution_type.value
->>>>>>> 8af6b02f
+
         payload = dict(
             distribution_type=distribution_type,
             description=description,
