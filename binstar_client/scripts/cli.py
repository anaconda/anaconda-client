'''
Binstar command line utility
'''
from argparse import ArgumentParser
from binstar_client.commands import sub_commands
from binstar_client.errors import BinstarError, ShowHelp, Unauthorized
import sys
from binstar_client.commands.login import interactive_login
from binstar_client import __version__ as version
import logging
from binstar_client.utils import USER_LOGDIR
from os.path import join, exists
from os import makedirs
from logging.handlers import RotatingFileHandler
from binstar_client.utils.handlers import MyStreamHandler

logger = logging.getLogger('binstar')

def setup_logging(args):
    if not exists(USER_LOGDIR): makedirs(USER_LOGDIR)

    logger = logging.getLogger('binstar')
    logger.setLevel(logging.DEBUG)

    error_logfile = join(USER_LOGDIR, 'cli.log')
    hndlr = RotatingFileHandler(error_logfile, maxBytes=10 * (1024 ** 2), backupCount=5,)
    hndlr.setLevel(logging.INFO)
    logger.addHandler(hndlr)

    shndlr = MyStreamHandler()
    shndlr.setLevel(args.log_level)
    logger.addHandler(shndlr)

def main(args=None, exit=True):
    
    
    parser = ArgumentParser(description=__doc__)
    parser.add_argument('--show-traceback', action='store_true')
    parser.add_argument('-t', '--token')
    parser.add_argument('-v', '--verbose',
                        action='store_const', help='print debug information ot the console',
                        dest='log_level',
                        default=logging.INFO, const=logging.DEBUG)
    parser.add_argument('-q', '--quiet',
                        action='store_const', help='Only show warnings or errors the console',
                        dest='log_level', const=logging.WARNING)
    parser.add_argument('-V', '--version', action='version',
                        version="%%(prog)s Command line client (version %s)" % (version,))
    subparsers = parser.add_subparsers(help='commands')

    for command in sub_commands():
        command.add_parser(subparsers)

    args = parser.parse_args(args)

    setup_logging(args)
    try:
        try:
            return args.main(args)
        except Unauthorized as err:
            if not args.token:
                print 'The action you are performing requires authentication, please sign in:'
                interactive_login()
                return args.main(args)
            else:
                raise

    except ShowHelp as err:
        args.sub_parser.print_help()
<<<<<<< HEAD
        raise SystemExit(1)
=======
        if exit:
            raise SystemExit(1)
        else:
            return 1
        
>>>>>>> 221433ea
    except (BinstarError, KeyboardInterrupt) as err:
        if args.show_traceback:
            raise
        logger.exception(err.message)
<<<<<<< HEAD
        raise SystemExit(1)
=======
        if exit:
            raise SystemExit(1)
        else:
            return 1 
        
>>>>>>> 221433ea
<|MERGE_RESOLUTION|>--- conflicted
+++ resolved
@@ -67,25 +67,17 @@
 
     except ShowHelp as err:
         args.sub_parser.print_help()
-<<<<<<< HEAD
-        raise SystemExit(1)
-=======
         if exit:
             raise SystemExit(1)
         else:
             return 1
         
->>>>>>> 221433ea
     except (BinstarError, KeyboardInterrupt) as err:
         if args.show_traceback:
             raise
         logger.exception(err.message)
-<<<<<<< HEAD
-        raise SystemExit(1)
-=======
         if exit:
             raise SystemExit(1)
         else:
             return 1 
-        
->>>>>>> 221433ea
+        