--- conflicted
+++ resolved
@@ -54,7 +54,6 @@
     def remove(self):
         return self.binstar.remove_dist(self, self.username, self.project,
                                         self.version, basename=self.notebook)
-<<<<<<< HEAD
 
     @property
     def notebook_attrs(self):
@@ -66,15 +65,9 @@
     @property
     def project(self):
         if self._project is None:
-            return parameterize(os.path.basename(self.filepath))
+            return re.sub('\-ipynb$', '', parameterize(os.path.basename(self.filepath)))
         else:
             return self._project
-=======
-
-    @property
-    def project(self):
-        return re.sub('\-ipynb$', '', parameterize(os.path.basename(self.filepath)))
->>>>>>> 70a9732c
 
     @property
     def username(self):
