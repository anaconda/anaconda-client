--- conflicted
+++ resolved
@@ -1,5 +1,9 @@
-<<<<<<< HEAD
 import re
+try:
+    from urlparse import urlparse
+except ImportError:
+    from urllib.parse import urlparse
+from .uploader import *
 from ...errors import BinstarError
 from .downloader import *
 from .uploader import *
@@ -23,12 +27,6 @@
         return components[0], components[1]
     else:
         raise BinstarError("{} can't be parsed".format(handle))
-=======
-try:
-    from urlparse import urlparse
-except ImportError:
-    from urllib.parse import urlparse
-from .uploader import *
 
 
 def notebook_url(upload_info):
@@ -37,5 +35,4 @@
         url = "{}://notebooks.{}{}".format(parsed.scheme, parsed.netloc, parsed.path)
     else:
         url = "{}://{}/notebooks{}".format(parsed.scheme, parsed.netloc, parsed.path)
-    return url
->>>>>>> 81694c2c
+    return url