'''
Created on Apr 29, 2013

@author: sean
'''

from hashlib import md5
from os.path import exists, join, dirname, expanduser, isfile, isdir
import appdirs
import base64
import getpass
import os
import urlparse
import yaml
import sys

from ..errors import UserError
import json
<<<<<<< HEAD
import time
=======
import urllib
>>>>>>> f5f36f80

def upload_print_callback():
    start_time = time.time()
    def callback(curr, total):
        curr_time = time.time()
        time_delta = curr_time - start_time

        remain = total - curr
        if curr and remain:
            eta = 1.0 * time_delta / curr * remain / 60.0
        else:
            eta = 0

        curr_kb = curr // 1024
        total_kb = total // 1024
        perc = 100.0 * curr / total if total else 0

        msg = '\r uploaded %(curr_kb)i of %(total_kb)iKb: %(perc).2f%% ETA: %(eta).1f minutes'
        sys.stderr.write(msg % locals())
        sys.stderr.flush()
        if curr == total:
            sys.stderr.write('\n')

    return callback


def jencode(*E, **F):
    return base64.b64encode(json.dumps(dict(*E, **F)))

def pv(version):
    return tuple(int(x) for x in version.split('.'))

class PackageSpec(object):
    def __init__(self, user, package, version=None, basename=None, attrs=None, spec_str=None):
        self._user = user
        self._package = package
        self._version = version
        self._basename = basename
        self.attrs = attrs
        self.spec_str = spec_str

    def __str__(self):
        return self.spec_str

    def __repr__(self):
        return '<PackageSpec %r>' % (self.spec_str)

    @property
    def user(self):
        if self._user is None:
            raise UserError('user not given (got %r expected <username> )' % (self.spec_str,))
        return self._user

    @property
    def name(self):
        if self._package is None:
            raise UserError('package not given in spec (got %r expected <username>/<package> )' %(self.spec_str, ))
        return self._package
    
    @property
    def package(self):
        if self._package is None:
            raise UserError('package not given in spec (got %r expected <username>/<package> )' % (self.spec_str,))
        return self._package

    @property
    def version(self):
        if self._version is None:
            raise UserError('version not given in spec (got %r expected <username>/<package>/<version> )' % (self.spec_str,))
        return self._version

    @property
    def basename(self):
        if self._basename is None:
            raise UserError('basename not given in spec (got %r expected <username>/<package>/<version>/<filename> )' % (self.spec_str,))
        return self._basename

def package_specs(spec):
    user = spec
    package = None
    attrs = {}
    if '/' in user:
        user, package = user.split('/',1)
    if '/' in package:
        raise TypeError('invalid package spec')
        
    return PackageSpec(user, package, None, None, attrs, spec)

def parse_specs(spec):
    user = spec
    package = version = basename = None
    attrs = {}
    if '/' in user:
        user, package = user.split('/', 1)
    if package and '/' in package:
        package, version = package.split('/', 1)

    if version and '/' in version:
        version, basename = version.split('/', 1)

    if basename and '?' in basename:
        basename, qsl = basename.rsplit('?', 1)
        attrs = dict(urlparse.parse_qsl(qsl))

    return PackageSpec(user, package, version, basename, attrs, spec)

def get_binstar(args=None):
    from binstar_client import Binstar

    config = get_config()
    url = config.get('url', 'https://api.binstar.org')
    
    
    if args and args.token:
        token = args.token
    else:
        data_dir = appdirs.user_data_dir('binstar', 'ContinuumIO')
        tokenfile = join(data_dir, '%s.token' % urllib.quote_plus(url))
        if isfile(tokenfile):
            with open(tokenfile) as fd:
                token = fd.read()
        else:
            token = None
            
    return Binstar(token, domain=url,)

def store_token(token):
    config = get_config()
    url = config.get('url', 'https://api.binstar.org')

    data_dir = appdirs.user_data_dir('binstar', 'ContinuumIO')
    if not isdir(data_dir):
        os.makedirs(data_dir)
    tokenfile = join(data_dir, '%s.token' % urllib.quote_plus(url))
    
    with open(tokenfile, 'wb') as fd:
        fd.write(token)

def remove_token():
    config = get_config()
    url = config.get('url', 'https://api.binstar.org')
    data_dir = appdirs.user_data_dir('binstar', 'ContinuumIO')
    tokenfile = join(data_dir, '%s.token' % urllib.quote_plus(url))
    
    if isfile(tokenfile):
        os.unlink(tokenfile)
    
def load_config(config_file):
    if exists(config_file):
        with open(config_file) as fd:
            data = yaml.load(fd)
            if data:
                return data

    return {}

SITE_CONFIG = join(appdirs.site_data_dir('binstar', 'ContinuumIO'), 'config.yaml')
USER_CONFIG = join(appdirs.user_data_dir('binstar', 'ContinuumIO'), 'config.yaml')
USER_LOGDIR = appdirs.user_log_dir('binstar', 'ContinuumIO')

def get_config(user=True, site=True):

    config = {}
    if site:
        config.update(load_config(SITE_CONFIG))
    if user:
        config.update(load_config(USER_CONFIG))

    return config

def set_config(data, user=True):

    config_file = USER_CONFIG if user else SITE_CONFIG

    data_dir = dirname(config_file)
    if not exists(data_dir):
        os.makedirs(data_dir)

    with open(config_file, 'w') as fd:
        yaml.dump(data, fd)



def compute_hash(fp, buf_size=8192, size=None, hash_algorithm=md5):
    hash_obj = hash_algorithm()
    spos = fp.tell()
    if size and size < buf_size:
        s = fp.read(size)
    else:
        s = fp.read(buf_size)
    while s:
        hash_obj.update(s)
        if size:
            size -= len(s)
            if size <= 0:
                break
        if size and size < buf_size:
            s = fp.read(size)
        else:
            s = fp.read(buf_size)
    hex_digest = hash_obj.hexdigest()
    base64_digest = base64.encodestring(hash_obj.digest())
    if base64_digest[-1] == '\n':
        base64_digest = base64_digest[0:-1]
    # data_size based on bytes read.
    data_size = fp.tell() - spos
    fp.seek(spos)
    return (hex_digest, base64_digest, data_size)


class upload_in_chunks(object):
    def __init__(self, fd, chunksize=1 << 13):
        self.fd = fd
        self.chunksize = chunksize
        self.totalsize = os.fstat(fd.fileno()).st_size
        self.readsofar = 0

    def __iter__(self):
        print 'Progress:'
        while True:
            data = self.fd.read(self.chunksize)
            if not data:
                sys.stderr.write("\n")
                break
            self.readsofar += len(data)
            percent = self.readsofar * 1e2 / self.totalsize
            sys.stderr.write("\r{percent:3.0f}%".format(percent=percent))
            yield data

    def __len__(self):
        return self.totalsize


def upload_with_progress(fd):
    it = upload_in_chunks(fd)
    IterableToFileAdapter(it)

class IterableToFileAdapter(object):
    def __init__(self, iterable):
        self.iterator = iter(iterable)
        self.length = len(iterable)

    def read(self, size= -1):  # TBD: add buffer for `len(data) > size` case
        return next(self.iterator, b'')

    def __len__(self):
        return self.length



def bool_input(prompt, default=True):
        default_str = '[Y|n]' if default else '[y|N]'
        while 1:
            inpt = raw_input('%s %s: ' % (prompt, default_str))
            if inpt.lower() in ['y', 'yes'] and not default:
                return True
            elif inpt.lower() in ['', 'n', 'no'] and not default:
                return False
            elif inpt.lower() in ['', 'y', 'yes']:
                return True
            elif inpt.lower() in ['n', 'no']:
                return False
            else:
                print 'please enter yes or no'<|MERGE_RESOLUTION|>--- conflicted
+++ resolved
@@ -16,11 +16,8 @@
 
 from ..errors import UserError
 import json
-<<<<<<< HEAD
 import time
-=======
 import urllib
->>>>>>> f5f36f80
 
 def upload_print_callback():
     start_time = time.time()
