--- conflicted
+++ resolved
@@ -161,24 +161,18 @@
         cls = Binstar
     config = get_config(remote_site=site)
     url = config.get('url', DEFAULT_URL)
-<<<<<<< HEAD
+
     if log_level >= logging.INFO:
-        sys.stderr.write("Using anaconda-server api site %s\n" % url)
+        sys.stderr.write("Using Anaconda Cloud api site %s\n" % url)
     if token:
         log.debug("Using token from command line args")
-=======
-    if getattr(args, 'log_level', 0) >= logging.INFO:
-        sys.stderr.write("Using Anaconda Cloud api site %s\n" % url)
-    if args and args.token:
-        log.debug("Using token from command line args")
-        token = args.token
     elif 'BINSTAR_API_TOKEN' in os.environ:
         log.debug("Using token from environment variable BINSTAR_API_TOKEN")
         token = os.environ['BINSTAR_API_TOKEN']
     elif 'ANACONDA_API_TOKEN' in os.environ:
         log.debug("Using token from environment variable ANACONDA_API_TOKEN")
         token = os.environ['ANACONDA_API_TOKEN']
->>>>>>> 8e0af8a7
+
     else:
         token = load_token(url)
 
@@ -189,7 +183,7 @@
     """
     DEPRECATED METHOD,
 
-    
+
     use `get_server_api`
     """
 
