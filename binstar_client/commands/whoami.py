'''
Print the information of the current user
'''
from binstar_client import Unauthorized
from binstar_client.utils import get_binstar
from binstar_client.utils.pprint import pprint_user
import logging

log = logging.getLogger('binstar.whoami')

def main(args):
    binstar = get_binstar(args)

    try:
        user = binstar.user()
    except Unauthorized:
<<<<<<< HEAD
        print 'Anonymous User'
=======
        log.info('Anonymous User')
>>>>>>> 221433ea
        return 1

    pprint_user(user)

def add_parser(subparsers):
    subparser = subparsers.add_parser('whoami',
                                      help='Print the information of the current user',
                                      description=__doc__)

    subparser.set_defaults(main=main)<|MERGE_RESOLUTION|>--- conflicted
+++ resolved
@@ -14,11 +14,7 @@
     try:
         user = binstar.user()
     except Unauthorized:
-<<<<<<< HEAD
-        print 'Anonymous User'
-=======
         log.info('Anonymous User')
->>>>>>> 221433ea
         return 1
 
     pprint_user(user)
