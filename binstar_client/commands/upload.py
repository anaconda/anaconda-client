from binstar_client.utils import parse_specs, get_binstar, bool_input
import tarfile
import json
from warnings import warn
from binstar_client import BinstarError, NotFound, Conflict
from os.path import exists
import sys
import time
import yaml
from os.path import basename
from email.parser import Parser
from os import path

def detect_yaml_attrs(filename):
    tar = tarfile.open(filename)
    obj = tar.extractfile('info/recipe/meta.yaml')
    attrs = yaml.load(obj)
    try:
        description = attrs['about']['home']
    except KeyError:
        description = None
    try:
        license = attrs['about']['license']
    except KeyError:
        license = None

    return description, license 

def detect_pypi_attrs(filename):
    
    with tarfile.open(filename) as tf:
        pkg_info = next(name for name in tf.getnames() if name.endswith('/PKG-INFO'))
        fd = tf.extractfile(pkg_info)
        attrs = dict(Parser().parse(fd).items())
        
    name = attrs.pop('Name')
    version = attrs.pop('Version')
    summary = attrs.pop('Summary')
    description = attrs.pop('Description')
    license = attrs.pop('License')
    attrs = {'dist':'sdist'}
    
    filename = basename(filename)
    return filename, name, version, attrs, summary, description, license

arch_map = {('osx', 'i686'): 'osx-32',
            ('osx', 'x86_64'):'osx-64',
            ('win', 'x86'):'win-32',
            ('win', 'x86_64'):'win-64',
            ('linux', 'x86'):'linux-32',
            ('linux', 'x86_64'):'linux-64',
           }

def detect_conda_attrs(filename):
    
    tar = tarfile.open(filename)
    obj = tar.extractfile('info/index.json')
    attrs = json.loads(obj.read())
    
    description, license = detect_yaml_attrs(filename)
    os_arch = arch_map[(attrs['platform'],attrs['arch'])]
    filename = path.join(os_arch, basename(filename))
    return filename, attrs['name'], attrs['version'], attrs, description, description, license

detectors = {'conda':detect_conda_attrs,
             'pypi': detect_pypi_attrs,
             }


def detect_package_type(filename):
    
    if filename.endswith('.tar.bz2'):  # Could be a conda package
        try:
            with tarfile.open(filename) as tf:
                tf.getmember('info/index.json')
        except KeyError:
            pass
        else:
            return 'conda'
    
    if filename.endswith('.tar.gz'):  # Could be a setuptools sdist
        with tarfile.open(filename) as tf:
            if any(name.endswith('/PKG-INFO') for name in tf.getnames()):
                return 'pypi' 
    
    raise BinstarError('Could not autodetect the package type of file %s' % filename) 

def create_package(binstar, username, package_name, summary, license):
    binstar.add_package(username, package_name,
                        summary,
                        license)

def create_release(binstar, username, package_name, version, description, announce=None):
    binstar.add_release(username, package_name, version, [],
                        announce, description)


def create_package_interactive(binstar, username, package_name):
    
    print '\nThe package %s/%s does not exist' % (username, package_name)
    if not bool_input('Would you lke to create it now?'):
        print 'goodbbye'
        raise SystemExit(-1)
    
    summary = raw_input('Enter a short description of the package\nsummary: ')
    license = raw_input('Enter the name of the license (default:BSD)\nlicense: ')
    license_url = raw_input('Enter the url of the license (optional)\nlicense url: ')
    public = bool_input('\nDo you want to make this package public?')
    
    binstar.add_package(username, package_name,
                    summary,
                    license,
                    license_url,
                    public)

def create_release_interactive(binstar, username, package_name, version):
    
    print '\nThe release %s/%s/%s does not exist' % (username, package_name, version)
    if not bool_input('Would you like to create it now?'):
        print 'good-bye'
        raise SystemExit(-1)

    description = raw_input('Enter a short description of the release:\n')    
    print("\nAnnouncements are emailed to your package followers.")
    make_announcement = bool_input('Would you like to make an announcement to the package followers?', False)
    if make_announcement:
        announce = raw_input('Markdown Announcement:\n')
    else: 
        announce = ''
    
    binstar.add_release(username, package_name, version, [],
                        announce, description)


def upload_print_callback():
    start_time = time.time()
    def callback(curr, total):
        curr_time = time.time()
        time_delta = curr_time - start_time
    
        remain = total - curr
        if curr and remain:
            eta = 1.0 * time_delta / curr * remain / 60.0
        else:
            eta = 0 
    
        curr_kb = curr // 1024
        total_kb = total // 1024
        perc = 100.0 * curr / total if total else 0
    
        msg = '\r uploaded %(curr_kb)i of %(total_kb)iKb: %(perc).2f%% ETA: %(eta).1f minutes'
        print msg % locals(),
        sys.stdout.flush()
        if curr == total:
            print
            
    return callback

def main(args):
    
    binstar = get_binstar()
    
    if args.user:
        username = args.user
    else:
        user = binstar.user()
        username = user ['login']

    uploaded_packages = [] 

    for filename in args.files:

        if not exists(filename):
            raise BinstarError('file %s does not exist' % (filename)) 
    
        if args.package_type:
            package_type = args.package_type
        else:
            print 'detecting package type ...',
            sys.stdout.flush()
            package_type = detect_package_type(filename)
            print package_type
        
        get_attrs = detectors[package_type]
    
        if args.metadata:
            attrs = json.loads(args.metadata)
            package_name = args.package
            version = args.version
        else:
            print 'extracting package attributes for upload ...',
            sys.stdout.flush()
            basefilename, package_name, version, attrs, summary, description, license = get_attrs(filename)
            print 'done'

        if args.package:
            package_name = args.package

        if args.version:
            version = args.version

        try:
            binstar.package(username, package_name)
        except NotFound:
            if args.mode == 'interactive':
                create_package_interactive(binstar, username, package_name) 
            else:
                create_package(binstar, username, package_name, summary, license)   

        try:
            binstar.release(username, package_name, version)
        except NotFound:
            if args.mode == 'interactive':
                create_release_interactive(binstar, username, package_name, version)
            else:
                create_release(binstar, username, package_name, version, description)

<<<<<<< HEAD
        with open(filename) as fd:
=======
        basefilename = basename(filename)
    
        with open(filename, 'rb') as fd:
>>>>>>> 44bc9bd8
            print '\nUploading file %s/%s/%s/%s ... ' % (username, package_name, version, basefilename)
            sys.stdout.flush()
            try:
                binstar.distribution(username, package_name, version, basefilename)
            except NotFound:
                pass
            else:
                if args.mode == 'interactive':
                    if bool_input('Distribution %s already exists. Would you like to replace it?' %(basefilename,)):
                        binstar.remove_dist(username, package_name, version, basefilename)
                    else:
                        print 'Not replacing distribution %s' %(basefilename,)
                        continue
            try:
                binstar.upload(username, package_name, version, basefilename, fd, package_type, args.description, attrs=attrs,
                           callback=upload_print_callback())
            except Conflict:
                full_name = '%s/%s/%s/%s' % (username, package_name, version, basefilename)
                print 'Distribution already exists. Please use the -i/--interactive option or `binstar delete %s`' % full_name
                raise

            uploaded_packages.append(package_name)


    print("\n\nUpload(s) Complete\n")
    for package in uploaded_packages:        
        print("Package located at:\nhttps://binstar.org/%s/%s\n" % (username, package))
    

def add_parser(subparsers):
    
    parser = subparsers.add_parser('upload',
                                      help='Upload a file to binstar',
                                      description=__doc__)
    
    parser.add_argument('files', nargs='*', help='Distributions to upload', default=[])

    parser.add_argument('-u', '--user', help='User account, defaults to the current user')
    parser.add_argument('-p', '--package', help='Defaults to the packge name in the uploaded file')
    parser.add_argument('-v', '--version', help='Defaults to the packge version in the uploaded file')
    parser.add_argument('-t', '--package-type', help='Set the package type, defaults to autodetect')
    parser.add_argument('-d', '--description', help='description of the file(s)')
    parser.add_argument('-m', '--metadata', help='json encoded metadata default is to autodetect')
    group = parser.add_mutually_exclusive_group()
    group.add_argument('-i', '--interactive', action='store_const', help='Run an interactive prompt if any packages are missing',
                        dest='mode', const='interactive')
    group.add_argument('-f', '--fail', help='Fail if a package or release does not exist (default)',
                                        action='store_const', dest='mode', const='fail')
    
    parser.set_defaults(main=main)
    <|MERGE_RESOLUTION|>--- conflicted
+++ resolved
@@ -215,13 +215,7 @@
             else:
                 create_release(binstar, username, package_name, version, description)
 
-<<<<<<< HEAD
-        with open(filename) as fd:
-=======
-        basefilename = basename(filename)
-    
         with open(filename, 'rb') as fd:
->>>>>>> 44bc9bd8
             print '\nUploading file %s/%s/%s/%s ... ' % (username, package_name, version, basefilename)
             sys.stdout.flush()
             try:
