--- conflicted
+++ resolved
@@ -1,11 +1,8 @@
 '''
 
     anaconda upload CONDA_PACKAGE_1.bz2
-<<<<<<< HEAD
+    anaconda upload notebook.ipynb
     anaconda upload environment.yml
-=======
-    anaconda upload notebook.ipynb
->>>>>>> 9791ba68
 
 ##### See Also
 
