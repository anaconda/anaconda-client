--- conflicted
+++ resolved
@@ -17,16 +17,11 @@
 from os.path import exists
 import sys
 
-<<<<<<< HEAD
-from binstar_client import errors
-from binstar_client.utils import get_server_api, bool_input, upload_print_callback
-=======
 from binstar_client import errors, requests_ext
 from binstar_client.utils import bool_input
-from binstar_client.utils import get_binstar
+from binstar_client.utils import get_server_api
 from binstar_client.utils import get_config
 from binstar_client.utils import upload_print_callback
->>>>>>> 8e0af8a7
 from binstar_client.utils.detect import detect_package_type, get_attrs
 
 
@@ -150,12 +145,8 @@
 
 
 def main(args):
-<<<<<<< HEAD
 
     aserver_api = get_server_api(args.token, args.site, args.log_level)
-=======
-    aserver_api = get_binstar(args)
->>>>>>> 8e0af8a7
 
     if args.user:
         username = args.user
