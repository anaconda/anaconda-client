--- conflicted
+++ resolved
@@ -4,12 +4,8 @@
 
 ### Fixed
 
-<<<<<<< HEAD
+* Fixed `--summary` and `--description` arguments for _upload_ command
 * Usage of deprecated base64 functions
-=======
-* Fixed `--summary` and `--description` arguments for _upload_ command
-
->>>>>>> ae63e4de
 
 ## Version 1.7.2 (2018/08/29)
 
